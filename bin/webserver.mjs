import { WebSocket } from 'ws'
import morgan from 'morgan'
import express from 'express'
import expressWs from 'express-ws'
import autoindex from 'express-autoindex/dist/index.cjs.js'
import nunjucks from 'nunjucks'
import 'dotenv/config'
import 'wtfnode'

import { lastLedger } from '../lib/onLedger.mjs'
import { txCount } from '../lib/onTransaction.mjs'

const telemetry = {
  host: null,
  proto: null,
  url: process.env?.URL_PREFIX,
  collected: false,
  sent: false,
}

const sendTelemetry = async () => {
  if (process.env?.TELEMETRY === 'YES') {
    try {
      console.log('Sending telemetry...', telemetry)
      telemetry.sent = new Date()
      const tcall = await fetch('https://xrpl.ws-stats.com/xpop/telemetry', {
        body: JSON.stringify(telemetry),
        method: 'POST',
        headers: { 'content-type': 'application/json' },
      })
      const tbody = await tcall.text()
      console.log('Telemetry response', tbody)
    } catch (e) {
      console.log('Error sending telemetry', e.message)
    }
  }
}

const startDate = new Date()
let lastWsPushedLedger

let wss // WebSocket Server

if (!wss) {
  if (process.env?.EVENT_SOCKET_PORT && process.env?.URL_PREFIX) {
    const port = Number(process.env.EVENT_SOCKET_PORT)
    
    try {
      const app = express()

      nunjucks.configure(new URL('../', import.meta.url).pathname, { autoescape: true, express: app })
      
      app.enable('trust proxy') // , ['loopback', 'linklocal', 'uniquelocal']) - Needs more for Cloudflare etc.
      app.disable('x-powered-by')
      app.use(express.json())
      app.use(morgan('combined', { }))

      wss = expressWs(app)

      // app.use(function middlware (req, res, next) {
      //   return next()
      // })

<<<<<<< HEAD
      app.use('/',
=======
      app.use('/', 
>>>>>>> 788b57f6
        (req, res, next) => {
          if (process.env?.TELEMETRY === 'YES' && !req.url.match(/health/)) {
            const telemetryData = {
              host: req.headers?.['host'] || 'localhost',
              proto: (req.headers?.['x-forwarded-proto'] || 'http').split(',')[0],
              collected: new Date(),
            }

            if (!telemetry.collected || telemetryData.host !== telemetry.host) {
              Object.assign(telemetry, telemetryData)
              sendTelemetry()
            }
          }

          if (req.url.split('?')?.[0].match(/\.json$/i)) {
            res.setHeader('content-type', 'application/json')
          }

          // Sent by nginx used with docker-compose
          if (req.headers?.['x-no-cors']) {
            next()
          } else {
            cors()(req, res, next)
          }
        },
        function renderHomepage(req, res, next) {
          // res.setHeader('content-type', 'text/html')
          if (req.url === '' || req.url === '/') {
            res.render('public_html/index.html', {
              infraConfig: {
                wssNodes: typeof process.env?.NODES === 'string' ? process.env.NODES.split(',') : null,
                unlurl: process.env?.UNLURL ?? null,
                unlkey: process.env?.UNLKEY ?? null,
              },
              config: {
                networkid: process.env?.NETWORKID ?? null,
                urlprefix: process.env?.URL_PREFIX ?? null,
                requiredTxFields: typeof process.env?.FIELDSREQUIRED === 'string' ? process.env.FIELDSREQUIRED.split(',') : null,
              },
              stats: {
                lastLedger: lastLedger ?? null,
                lastWsPushedLedger: lastWsPushedLedger ?? null,
                txCount: txCount ?? null,  
              },
            })
          } else {
            next()
          }
        },
        express.static('./store/'),
      )

      app.use('/health', (req, res) => {
        res.setHeader('content-type', 'application/json')
        res.json({
          uptime: new Date() - startDate,
          lastLedger: lastLedger ?? null,
          lastWsPushedLedger: lastWsPushedLedger ?? null,
          txCount: txCount ?? null,
        })
      })

      app.use('/:networkId([0-9]{1,})', (req, res, next) => {
        return autoindex('./store/' + req.params.networkId + '/', { json: /application\/json/.test(req.get('accept')) })(req, res,  next)
      })
      
      // app.get('/', function route (req, res, next){
      //   console.log('get route', req.testing)
      //   res.end()
      // })
      
      app.ws('*', function wsclient (ws, req) {
        Object.assign(ws, { req, })
        ws.on('message', function wsmsg (msg) {
          // Ignore
          // console.log(msg)
        })
      })
      
      const server = app.listen(port || 3000)

      // Play nice with Docker etc.
      const quit = () => {
        console.log('Shutting down webserver')
        wss.getWss().clients.forEach(client => client.close())
        server.close()
        wss.getWss().close()
      }

      process.on('SIGINT', quit) // Node
      process.on('SIGTERM', quit) // Docker    

      console.log('Started Event Socket Service at TCP port', port)
    } catch (e) {
      console.log('Cannot start Webserver & Event Socket Service at port', port, e)
    }
  } else {
    console.log('Not starting Webserver & Event Socket Service, EVENT_SOCKET_PORT and/or URL_PREFIX unset')
  }
}

const emit = _data => {
  if (wss) {
    wss.getWss().clients.forEach(function each (client) {
      const data = Object.assign({}, { ..._data })
      // Needed to prevent shared object manipulation with multiple clients
      data.xpop = Object.assign({}, _data.xpop)

      if (client.readyState === WebSocket.OPEN) {
        // console.log(client)
        // console.log(client?._xpopAccount)
        // console.log(client?._xpopBlob)

        let account = ''
        const accountAddress = client.req?.url.match(/r[a-zA-Z0-9]{18,}/)
        const blob = !!client.req?.url.match(/\/blob/i)

        if (accountAddress) {
          account = accountAddress[0]
        }

        if (!blob && data?.xpop?.blob) {
          data.xpop.blob = undefined
        }

        lastWsPushedLedger = data.origin.ledgerIndex

        if (account === '' || data.account === account) {
          client.send(JSON.stringify(data), { binary: false })
        }
      }
    })

    return wss.getWss().clients.length
  }

  return false
}

export {
  emit,
}<|MERGE_RESOLUTION|>--- conflicted
+++ resolved
@@ -61,11 +61,7 @@
       //   return next()
       // })
 
-<<<<<<< HEAD
-      app.use('/',
-=======
       app.use('/', 
->>>>>>> 788b57f6
         (req, res, next) => {
           if (process.env?.TELEMETRY === 'YES' && !req.url.match(/health/)) {
             const telemetryData = {
